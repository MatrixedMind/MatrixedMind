--- conflicted
+++ resolved
@@ -1,9 +1,6 @@
 import os
-<<<<<<< HEAD
 import time
-=======
 import re
->>>>>>> 4f573e3e
 from typing import Any, Dict, List
 from google.cloud import storage
 from google.api_core import exceptions
